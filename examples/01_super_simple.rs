--- conflicted
+++ resolved
@@ -1,12 +1,7 @@
 //! The simplest possible example that does something.
 
 use ggez::event;
-<<<<<<< HEAD
 use ggez::graphics::{self, Color};
-use ggez::nalgebra as na;
-=======
-use ggez::graphics;
->>>>>>> 668be1d1
 use ggez::{Context, GameResult};
 use glam::*;
 
