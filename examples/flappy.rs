extern crate ggez;
extern crate specs;

use ggez::{Game, State, GameError, Context};
use std::time::Duration;
use std::path::Path;
use specs::{Join, World};

struct Transform {
    position: (u32, u32),
    rotation: f32,
}

impl specs::Component for Transform {
    type Storage = specs::VecStorage<Transform>;
}

struct MainState {
    planner: specs::Planner<()>,
    a: i32
}

impl MainState {
    fn new() -> MainState {
        let mut world = specs::World::new();
        world.register::<Transform>();
        world.create_now()
             .with(Transform {
                 position: (50, 50),
                 rotation: 0f32,
             })
             .build();
        MainState { planner: specs::Planner::new(world, 4), a: 0 }
    }
}

impl State for MainState {
    fn load(&mut self, ctx: &mut Context) -> Result<(), GameError>
    {
        println!("load");
        ctx.resources.load_sound("sound", Path::new("./resources/sound.mp3"));
        Ok(())
    }
    fn update(&mut self, ctx: &mut Context, dt: Duration) -> Result<(), GameError>
    {
        self.a = self.a + 1;
        if self.a > 100
        {
            self.a = 0;
            //let _ : () = Game::play_sound(ctx, "sound");
        }

<<<<<<< HEAD
        println!("update");
=======
    fn update(&mut self, dt: Duration) -> Result<(), GameError> {
        self.planner.run1w0r(|t: &mut Transform| {
            t.position.0 += 1;
            t.position.1 += 1;
        });
>>>>>>> 446bfcc0
        Ok(())
    }

    fn draw(&mut self) -> Result<(), GameError> {
        println!("draw");
        Ok(())
    }
}

pub fn main() {
    let mut g = MainState::new();
    let mut e: Game<MainState> = Game::new(g);
    e.run();
}<|MERGE_RESOLUTION|>--- conflicted
+++ resolved
@@ -43,22 +43,17 @@
     }
     fn update(&mut self, ctx: &mut Context, dt: Duration) -> Result<(), GameError>
     {
+        println!("update");
+        self.planner.run1w0r(|t: &mut Transform| {
+            t.position.0 += 1;
+            t.position.1 += 1;
+        });
         self.a = self.a + 1;
         if self.a > 100
         {
             self.a = 0;
             //let _ : () = Game::play_sound(ctx, "sound");
         }
-
-<<<<<<< HEAD
-        println!("update");
-=======
-    fn update(&mut self, dt: Duration) -> Result<(), GameError> {
-        self.planner.run1w0r(|t: &mut Transform| {
-            t.position.0 += 1;
-            t.position.1 += 1;
-        });
->>>>>>> 446bfcc0
         Ok(())
     }
 
