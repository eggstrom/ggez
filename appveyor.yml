--- conflicted
+++ resolved
@@ -11,11 +11,7 @@
         - TARGET: x86_64-pc-windows-msvc
           CHANNEL: nightly
         - TARGET: x86_64-pc-windows-msvc
-<<<<<<< HEAD
-          CHANNEL: 1.26.0
-=======
-          CHANNEL: 1.28
->>>>>>> d455fd1e
+          CHANNEL: 1.31
 
 install:
     - curl -sSf -o rustup-init.exe https://win.rustup.rs
