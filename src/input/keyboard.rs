//! Keyboard utility functions; allow querying state of keyboard keys and modifiers.
//!
//! Example:
//!
//! ```rust, compile
//! use ggez::event::{self, EventHandler, KeyCode, KeyMods};
//! use ggez::{graphics, timer};
//! use ggez::input::keyboard;
//! use ggez::{Context, GameResult};
//!
//! struct MainState {
//!     position_x: f32,
//! }
//!
//! impl EventHandler for MainState {
//!     fn update(&mut self, ctx: &mut Context) -> GameResult {
//!         // Increase or decrease `position_x` by 0.5, or by 5.0 if Shift is held.
//!         if keyboard::is_key_pressed(ctx, KeyCode::Right) {
//!             if keyboard::is_mod_active(ctx, KeyMods::SHIFT) {
//!                 self.position_x += 4.5;
//!             }
//!             self.position_x += 0.5;
//!         } else if keyboard::is_key_pressed(ctx, KeyCode::Left) {
//!             if keyboard::is_mod_active(ctx, KeyMods::SHIFT) {
//!                 self.position_x -= 4.5;
//!             }
//!             self.position_x -= 0.5;
//!         }
//!         Ok(())
//!     }
//!
//!     fn draw(&mut self, ctx: &mut Context) -> GameResult {
//!         graphics::clear(ctx, [0.1, 0.2, 0.3, 1.0].into());
//!         // Create a circle at `position_x` and draw
//!         let circle = graphics::Mesh::new_circle(
//!             ctx,
//!             graphics::DrawMode::fill(),
//!             glam::vec2(self.position_x, 380.0),
//!             100.0,
//!             2.0,
//!             graphics::Color::WHITE,
//!         )?;
//!         graphics::draw(ctx, &circle, graphics::DrawParam::default())?;
//!         graphics::present(ctx)?;
//!         timer::yield_now();
//!         Ok(())
//!     }
//!
//!     fn key_down_event(&mut self, ctx: &mut Context, key: KeyCode, mods: KeyMods, _: bool) {
//!         match key {
//!             // Quit if Shift+Ctrl+Q is pressed.
//!             KeyCode::Q => {
//!                 if mods.contains(KeyMods::SHIFT) && mods.contains(KeyMods::CTRL) {
//!                     println!("Terminating!");
//!                     event::quit(ctx);
//!                 } else if mods.contains(KeyMods::SHIFT) || mods.contains(KeyMods::CTRL) {
//!                     println!("You need to hold both Shift and Control to quit.");
//!                 } else {
//!                     println!("Now you're not even trying!");
//!                 }
//!             }
//!             _ => (),
//!         }
//!     }
//! }
//! ```

use std::collections::HashSet;
use winit::event::ModifiersState;

/// A key code.
pub use winit::event::VirtualKeyCode as KeyCode;

bitflags! {
    /// Bitflags describing the state of keyboard modifiers, such as `Control` or `Shift`.
    #[derive(Default)]
    pub struct KeyMods: u8 {
        /// No modifiers; equivalent to `KeyMods::default()` and
        /// [`KeyMods::empty()`](struct.KeyMods.html#method.empty).
        const NONE  = 0b0000_0000;
        /// Left or right Shift key.
        const SHIFT = 0b0000_0001;
        /// Left or right Control key.
        const CTRL  = 0b0000_0010;
        /// Left or right Alt key.
        const ALT   = 0b0000_0100;
        /// Left or right Win/Cmd/equivalent key.
        const LOGO  = 0b0000_1000;
    }
}

impl From<ModifiersState> for KeyMods {
    fn from(state: ModifiersState) -> Self {
        let mut keymod = KeyMods::empty();
        if state.shift() {
            keymod |= Self::SHIFT;
        }
        if state.ctrl() {
            keymod |= Self::CTRL;
        }
        if state.alt() {
            keymod |= Self::ALT;
        }
        if state.logo() {
            keymod |= Self::LOGO;
        }
        keymod
    }
}

/// Tracks held down keyboard keys, active keyboard modifiers,
/// and figures out if the system is sending repeat keystrokes.
#[derive(Clone, Debug)]
pub struct KeyboardContext {
    active_modifiers: KeyMods,
    /// A simple mapping of which key code has been pressed.
    /// We COULD use a `Vec<bool>` but turning Rust enums to and from
    /// integers is unsafe and a set really is what we want anyway.
    pressed_keys_set: HashSet<KeyCode>,

    // These two are necessary for tracking key-repeat.
    last_pressed: Option<KeyCode>,
    current_pressed: Option<KeyCode>,

    // Represents the state of pressed_keys_set last frame.
    previously_pressed_set: HashSet<KeyCode>,
}

impl KeyboardContext {
    pub(crate) fn new() -> Self {
        Self {
            active_modifiers: KeyMods::empty(),
            // We just use 256 as a number Big Enough For Keyboard Keys to try to avoid resizing.
            pressed_keys_set: HashSet::with_capacity(256),
            last_pressed: None,
            current_pressed: None,
            previously_pressed_set: HashSet::with_capacity(256),
        }
    }

    /// Checks if a key is currently pressed down.
    pub fn is_key_pressed(&self, key: KeyCode) -> bool {
        self.pressed_keys_set.contains(&key)
    }

    /// Checks if a key has been pressed down this frame.
    pub fn is_key_just_pressed(&self, key: KeyCode) -> bool {
        self.pressed_keys_set.contains(&key) && !self.previously_pressed_set.contains(&key)
    }

    /// Checks if a key has been released this frame.
    pub fn is_key_just_released(&self, key: KeyCode) -> bool {
        !self.pressed_keys_set.contains(&key) && self.previously_pressed_set.contains(&key)
    }

    /// Checks if the last keystroke sent by the system is repeated,
    /// like when a key is held down for a period of time.
    pub fn is_key_repeated(&self) -> bool {
        if self.last_pressed.is_some() {
            self.last_pressed == self.current_pressed
        } else {
            false
        }
    }

    /// Returns a reference to the set of currently pressed keys.
    pub fn pressed_keys(&self) -> &HashSet<KeyCode> {
        &self.pressed_keys_set
    }

    /// Checks if keyboard modifier (or several) is active.
    pub fn is_mod_active(&self, keymods: KeyMods) -> bool {
        self.active_mods().contains(keymods)
    }

    /// Returns currently active keyboard modifiers.
    pub fn active_mods(&self) -> KeyMods {
        self.active_modifiers
    }

    /// Copies the current state of the keyboard into the context. If you are writing your own event loop
    /// you need to call this at the end of every update in order to use the functions `is_key_just_pressed`
    /// and `is_key_just_released`. Otherwise this is handled for you.
    pub fn save_keyboard_state(&mut self) {
        self.previously_pressed_set = self.pressed_keys_set.clone();
    }

    pub(crate) fn set_key(&mut self, key: KeyCode, pressed: bool) {
        if pressed {
            let _ = self.pressed_keys_set.insert(key);
            self.last_pressed = self.current_pressed;
            self.current_pressed = Some(key);
        } else {
            let _ = self.pressed_keys_set.remove(&key);
            self.current_pressed = None;
        }

        self.set_key_modifier(key, pressed);
    }

    pub(crate) fn set_modifiers(&mut self, keymods: KeyMods) {
        self.active_modifiers = keymods;
    }

    /// Take a modifier key code and alter our state.
    ///
    /// Double check that this edge handling is necessary;
    /// winit sounds like it should do this for us,
    /// see https://docs.rs/winit/0.18.0/winit/struct.KeyboardInput.html#structfield.modifiers
    ///
    /// ...more specifically, we should refactor all this to consistant-ify events a bit and
    /// make winit do more of the work.
    /// But to quote Scott Pilgrim, "This is... this is... Booooooring."
    fn set_key_modifier(&mut self, key: KeyCode, pressed: bool) {
        if pressed {
            match key {
                KeyCode::LShift | KeyCode::RShift => self.active_modifiers |= KeyMods::SHIFT,
                KeyCode::LControl | KeyCode::RControl => self.active_modifiers |= KeyMods::CTRL,
                KeyCode::LAlt | KeyCode::RAlt => self.active_modifiers |= KeyMods::ALT,
                KeyCode::LWin | KeyCode::RWin => self.active_modifiers |= KeyMods::LOGO,
                _ => (),
            }
        } else {
            match key {
                KeyCode::LShift | KeyCode::RShift => self.active_modifiers -= KeyMods::SHIFT,
                KeyCode::LControl | KeyCode::RControl => self.active_modifiers -= KeyMods::CTRL,
                KeyCode::LAlt | KeyCode::RAlt => self.active_modifiers -= KeyMods::ALT,
                KeyCode::LWin | KeyCode::RWin => self.active_modifiers -= KeyMods::LOGO,
                _ => (),
            }
        }
    }
<<<<<<< HEAD

    pub(crate) fn set_modifiers(&mut self, keymods: KeyMods) {
        self.active_modifiers = keymods;
    }

    /// Checks if a key is currently pressed down.
    pub fn is_key_pressed(&self, key: KeyCode) -> bool {
        self.pressed_keys_set.contains(&key)
    }

    /// Checks if the last keystroke sent by the system is repeated,
    /// like when a key is held down for a period of time.
    pub fn is_key_repeated(&self) -> bool {
        if self.last_pressed.is_some() {
            self.last_pressed == self.current_pressed
        } else {
            false
        }
    }

    /// Returns a reference to the set of currently pressed keys.
    pub fn pressed_keys(&self) -> &HashSet<KeyCode> {
        &self.pressed_keys_set
    }

    /// Checks if a keyboard modifier (or several) is active.
    pub fn is_mod_active(&self, keymods: KeyMods) -> bool {
        self.active_mods().contains(keymods)
    }

    /// Returns currently active keyboard modifiers.
    pub fn active_mods(&self) -> KeyMods {
        self.active_modifiers
    }

    /// Copies the current state of the keyboard into the context. If you are writing your own event loop
    /// you need to call this at the end of every update in order to use the functions `is_key_just_pressed`
    /// and `is_key_just_released`. Otherwise this is handled for you.
    pub fn save_keyboard_state(&mut self) {
        self.previously_pressed_set = self.pressed_keys_set.clone();
    }
=======
>>>>>>> 8e9c1dda
}

impl Default for KeyboardContext {
    fn default() -> Self {
        Self::new()
    }
}

<<<<<<< HEAD
=======
/// Checks if a key is currently pressed down.
// TODO: Add deprecation version
#[deprecated(note = "Use `ctx.keyboard.is_key_pressed` instead")]
pub fn is_key_pressed(ctx: &Context, key: KeyCode) -> bool {
    ctx.keyboard.is_key_pressed(key)
}

/// Checks if a key has been pressed down this frame.
// TODO: Add deprecation version
#[deprecated(note = "Use `ctx.keyboard.is_key_just_pressed` instead")]
pub fn is_key_just_pressed(ctx: &Context, key: KeyCode) -> bool {
    ctx.keyboard.is_key_just_pressed(key)
}

/// Checks if a key has been released this frame.
// TODO: Add deprecation version
#[deprecated(note = "Use `ctx.keyboard.is_key_just_released` instead")]
pub fn is_key_just_released(ctx: &Context, key: KeyCode) -> bool {
    ctx.keyboard.is_key_just_released(key)
}

/// Checks if the last keystroke sent by the system is repeated,
/// like when a key is held down for a period of time.
// TODO: Add deprecation version
#[deprecated(note = "Use `ctx.keyboard.is_key_repeated` instead")]
pub fn is_key_repeated(ctx: &Context) -> bool {
    ctx.keyboard.is_key_repeated()
}

/// Returns a reference to the set of currently pressed keys.
// TODO: Add deprecation version
#[deprecated(note = "Use `ctx.keyboard.pressed_keys` instead")]
pub fn pressed_keys(ctx: &Context) -> &HashSet<KeyCode> {
    ctx.keyboard.pressed_keys()
}

/// Checks if keyboard modifier (or several) is active.
// TODO: Add deprecation version
#[deprecated(note = "Use `ctx.keyboard.is_mod_active` instead")]
pub fn is_mod_active(ctx: &Context, keymods: KeyMods) -> bool {
    ctx.keyboard.is_mod_active(keymods)
}

/// Returns currently active keyboard modifiers.
// TODO: Add deprecation version
#[deprecated(note = "Use `ctx.keyboard.active_mods` instead")]
pub fn active_mods(ctx: &Context) -> KeyMods {
    ctx.keyboard.active_mods()
}

>>>>>>> 8e9c1dda
#[cfg(test)]
mod tests {
    use super::*;

    #[test]
    fn key_mod_conversions() {
        let shift = winit::event::ModifiersState::SHIFT;
        let alt = winit::event::ModifiersState::ALT;
        let ctrl = winit::event::ModifiersState::CTRL;

        assert_eq!(KeyMods::empty(), KeyMods::from(ModifiersState::empty()));
        assert_eq!(KeyMods::SHIFT, KeyMods::from(shift));
        assert_eq!(KeyMods::SHIFT | KeyMods::ALT, KeyMods::from(shift | alt));
        assert_eq!(
            KeyMods::SHIFT | KeyMods::ALT | KeyMods::CTRL,
            KeyMods::from(shift | alt | ctrl)
        );
        assert_eq!(KeyMods::SHIFT - KeyMods::ALT, KeyMods::from(shift));
        assert_eq!(
            (KeyMods::SHIFT | KeyMods::ALT) - KeyMods::ALT,
            KeyMods::from(shift)
        );
        assert_eq!(
            KeyMods::SHIFT - (KeyMods::ALT | KeyMods::SHIFT),
            KeyMods::from(ModifiersState::empty())
        );
    }

    #[test]
    fn pressed_keys_tracking() {
        let mut keyboard = KeyboardContext::new();
        assert_eq!(keyboard.pressed_keys(), &[].iter().cloned().collect());
        assert!(!keyboard.is_key_pressed(KeyCode::A));
        keyboard.set_key(KeyCode::A, true);
        assert_eq!(
            keyboard.pressed_keys(),
            &[KeyCode::A].iter().cloned().collect()
        );
        assert!(keyboard.is_key_pressed(KeyCode::A));
        keyboard.set_key(KeyCode::A, false);
        assert_eq!(keyboard.pressed_keys(), &[].iter().cloned().collect());
        assert!(!keyboard.is_key_pressed(KeyCode::A));
        keyboard.set_key(KeyCode::A, true);
        assert_eq!(
            keyboard.pressed_keys(),
            &[KeyCode::A].iter().cloned().collect()
        );
        assert!(keyboard.is_key_pressed(KeyCode::A));
        keyboard.set_key(KeyCode::A, true);
        assert_eq!(
            keyboard.pressed_keys(),
            &[KeyCode::A].iter().cloned().collect()
        );
        keyboard.set_key(KeyCode::B, true);
        assert_eq!(
            keyboard.pressed_keys(),
            &[KeyCode::A, KeyCode::B].iter().cloned().collect()
        );
        keyboard.set_key(KeyCode::B, true);
        assert_eq!(
            keyboard.pressed_keys(),
            &[KeyCode::A, KeyCode::B].iter().cloned().collect()
        );
        keyboard.set_key(KeyCode::A, false);
        assert_eq!(
            keyboard.pressed_keys(),
            &[KeyCode::B].iter().cloned().collect()
        );
        keyboard.set_key(KeyCode::A, false);
        assert_eq!(
            keyboard.pressed_keys(),
            &[KeyCode::B].iter().cloned().collect()
        );
        keyboard.set_key(KeyCode::B, false);
        assert_eq!(keyboard.pressed_keys(), &[].iter().cloned().collect());
    }

    #[test]
    fn keyboard_modifiers() {
        let mut keyboard = KeyboardContext::new();

        // this test is mostly useless and is primarily for code coverage
        assert_eq!(keyboard.active_mods(), KeyMods::default());
        keyboard.set_modifiers(KeyMods::from(ModifiersState::all()));

        // these test the workaround for https://github.com/tomaka/winit/issues/600
        assert_eq!(
            keyboard.active_mods(),
            KeyMods::SHIFT | KeyMods::CTRL | KeyMods::ALT | KeyMods::LOGO
        );
        keyboard.set_key(KeyCode::LControl, false);
        assert_eq!(
            keyboard.active_mods(),
            KeyMods::SHIFT | KeyMods::ALT | KeyMods::LOGO
        );
        keyboard.set_key(KeyCode::RAlt, false);
        assert_eq!(keyboard.active_mods(), KeyMods::SHIFT | KeyMods::LOGO);
        keyboard.set_key(KeyCode::LWin, false);
        assert_eq!(keyboard.active_mods(), KeyMods::SHIFT);
    }

    #[test]
    fn repeated_keys_tracking() {
        let mut keyboard = KeyboardContext::new();
        assert!(!keyboard.is_key_repeated());
        keyboard.set_key(KeyCode::A, true);
        assert!(!keyboard.is_key_repeated());
        keyboard.set_key(KeyCode::A, false);
        assert!(!keyboard.is_key_repeated());
        keyboard.set_key(KeyCode::A, true);
        assert!(!keyboard.is_key_repeated());
        keyboard.set_key(KeyCode::A, true);
        assert!(keyboard.is_key_repeated());
        keyboard.set_key(KeyCode::A, false);
        assert!(!keyboard.is_key_repeated());
        keyboard.set_key(KeyCode::A, true);
        assert!(!keyboard.is_key_repeated());
        keyboard.set_key(KeyCode::B, true);
        assert!(!keyboard.is_key_repeated(),);
        keyboard.set_key(KeyCode::A, true);
        assert!(!keyboard.is_key_repeated());
        keyboard.set_key(KeyCode::A, true);
        assert!(keyboard.is_key_repeated());
        keyboard.set_key(KeyCode::B, true);
        assert!(!keyboard.is_key_repeated());
        keyboard.set_key(KeyCode::B, true);
        assert!(keyboard.is_key_repeated());
    }
}<|MERGE_RESOLUTION|>--- conflicted
+++ resolved
@@ -70,6 +70,8 @@
 
 /// A key code.
 pub use winit::event::VirtualKeyCode as KeyCode;
+
+use crate::Context;
 
 bitflags! {
     /// Bitflags describing the state of keyboard modifiers, such as `Control` or `Shift`.
@@ -230,50 +232,6 @@
             }
         }
     }
-<<<<<<< HEAD
-
-    pub(crate) fn set_modifiers(&mut self, keymods: KeyMods) {
-        self.active_modifiers = keymods;
-    }
-
-    /// Checks if a key is currently pressed down.
-    pub fn is_key_pressed(&self, key: KeyCode) -> bool {
-        self.pressed_keys_set.contains(&key)
-    }
-
-    /// Checks if the last keystroke sent by the system is repeated,
-    /// like when a key is held down for a period of time.
-    pub fn is_key_repeated(&self) -> bool {
-        if self.last_pressed.is_some() {
-            self.last_pressed == self.current_pressed
-        } else {
-            false
-        }
-    }
-
-    /// Returns a reference to the set of currently pressed keys.
-    pub fn pressed_keys(&self) -> &HashSet<KeyCode> {
-        &self.pressed_keys_set
-    }
-
-    /// Checks if a keyboard modifier (or several) is active.
-    pub fn is_mod_active(&self, keymods: KeyMods) -> bool {
-        self.active_mods().contains(keymods)
-    }
-
-    /// Returns currently active keyboard modifiers.
-    pub fn active_mods(&self) -> KeyMods {
-        self.active_modifiers
-    }
-
-    /// Copies the current state of the keyboard into the context. If you are writing your own event loop
-    /// you need to call this at the end of every update in order to use the functions `is_key_just_pressed`
-    /// and `is_key_just_released`. Otherwise this is handled for you.
-    pub fn save_keyboard_state(&mut self) {
-        self.previously_pressed_set = self.pressed_keys_set.clone();
-    }
-=======
->>>>>>> 8e9c1dda
 }
 
 impl Default for KeyboardContext {
@@ -282,8 +240,6 @@
     }
 }
 
-<<<<<<< HEAD
-=======
 /// Checks if a key is currently pressed down.
 // TODO: Add deprecation version
 #[deprecated(note = "Use `ctx.keyboard.is_key_pressed` instead")]
@@ -334,7 +290,6 @@
     ctx.keyboard.active_mods()
 }
 
->>>>>>> 8e9c1dda
 #[cfg(test)]
 mod tests {
     use super::*;
