--- conflicted
+++ resolved
@@ -189,21 +189,9 @@
         self.pressed_keys_set.contains(&key)
     }
 
-<<<<<<< HEAD
     /// Checks if the last keystroke sent by the system is repeated,
     /// like when a key is held down for a period of time.
     pub fn is_key_repeated(&self) -> bool {
-=======
-    pub(crate) fn is_key_just_pressed(&self, key: KeyCode) -> bool {
-        self.pressed_keys_set.contains(&key) && !self.previously_pressed_set.contains(&key)
-    }
-
-    pub(crate) fn is_key_just_released(&self, key: KeyCode) -> bool {
-        !self.pressed_keys_set.contains(&key) && self.previously_pressed_set.contains(&key)
-    }
-
-    pub(crate) fn is_key_repeated(&self) -> bool {
->>>>>>> 3d3cd385
         if self.last_pressed.is_some() {
             self.last_pressed == self.current_pressed
         } else {
@@ -240,45 +228,6 @@
     }
 }
 
-<<<<<<< HEAD
-=======
-/// Checks if a key is currently pressed down.
-pub fn is_key_pressed(ctx: &Context, key: KeyCode) -> bool {
-    ctx.keyboard_context.is_key_pressed(key)
-}
-
-/// Checks if a key has been pressed down this frame.
-pub fn is_key_just_pressed(ctx: &Context, key: KeyCode) -> bool {
-    ctx.keyboard_context.is_key_just_pressed(key)
-}
-
-/// Checks if a key has been released this frame.
-pub fn is_key_just_released(ctx: &Context, key: KeyCode) -> bool {
-    ctx.keyboard_context.is_key_just_released(key)
-}
-
-/// Checks if the last keystroke sent by the system is repeated,
-/// like when a key is held down for a period of time.
-pub fn is_key_repeated(ctx: &Context) -> bool {
-    ctx.keyboard_context.is_key_repeated()
-}
-
-/// Returns a reference to the set of currently pressed keys.
-pub fn pressed_keys(ctx: &Context) -> &HashSet<KeyCode> {
-    ctx.keyboard_context.pressed_keys()
-}
-
-/// Checks if keyboard modifier (or several) is active.
-pub fn is_mod_active(ctx: &Context, keymods: KeyMods) -> bool {
-    ctx.keyboard_context.active_mods().contains(keymods)
-}
-
-/// Returns currently active keyboard modifiers.
-pub fn active_mods(ctx: &Context) -> KeyMods {
-    ctx.keyboard_context.active_mods()
-}
-
->>>>>>> 3d3cd385
 #[cfg(test)]
 mod tests {
     use super::*;
