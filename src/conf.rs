--- conflicted
+++ resolved
@@ -257,7 +257,6 @@
     ///
     /// These APIs have first-class support from WGPU and from the platforms that support them.
     #[default]
-<<<<<<< HEAD
     Primary,
     /// Secondary comprises of OpenGL + DX11 (each as a fallback for the other).
     ///
@@ -275,66 +274,6 @@
     Gl,
     /// Use the WebGPU API. Targets the web.
     BrowserWebGpu,
-=======
-    #[allow(clippy::upper_case_acronyms)]
-    OpenGL {
-        /// OpenGL major version
-        #[default = 3]
-        major: u8,
-        /// OpenGL minor version
-        #[default = 2]
-        minor: u8,
-    },
-    /// OpenGL ES, defaults to 3.0.  Used for phones and other mobile
-    /// devices.  Using something older
-    /// than 3.0 starts to running into sticky limitations, particularly
-    /// with instanced drawing (used for `SpriteBatch`), but might be
-    /// possible.
-    #[allow(clippy::upper_case_acronyms)]
-    OpenGLES {
-        /// OpenGL ES major version
-        #[default = 3]
-        major: u8,
-        /// OpenGL ES minor version
-        #[default = 0]
-        minor: u8,
-    },
-}
-
-impl Backend {
-    /// Set requested OpenGL/OpenGL ES version.
-    #[must_use]
-    pub fn version(self, new_major: u8, new_minor: u8) -> Self {
-        match self {
-            Backend::OpenGL { .. } => Backend::OpenGL {
-                major: new_major,
-                minor: new_minor,
-            },
-            Backend::OpenGLES { .. } => Backend::OpenGLES {
-                major: new_major,
-                minor: new_minor,
-            },
-        }
-    }
-
-    /// Use OpenGL
-    #[must_use]
-    pub fn gl(self) -> Self {
-        match self {
-            Backend::OpenGLES { major, minor } => Backend::OpenGL { major, minor },
-            gl => gl,
-        }
-    }
-
-    /// Use OpenGL ES
-    #[must_use]
-    pub fn gles(self) -> Self {
-        match self {
-            Backend::OpenGL { major, minor } => Backend::OpenGLES { major, minor },
-            es => es,
-        }
-    }
->>>>>>> 3d3cd385
 }
 
 /// The possible number of samples for multisample anti-aliasing.
