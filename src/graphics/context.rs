use super::{
    draw::DrawUniforms,
    gpu::{
        arc::{ArcBindGroup, ArcBindGroupLayout, ArcBuffer, ArcRenderPipeline, ArcShaderModule},
        bind_group::{BindGroupBuilder, BindGroupCache},
        growing::GrowingBufferArena,
        pipeline::PipelineCache,
        text::TextRenderer,
    },
    image::{Image, ImageFormat},
    mesh::{Mesh, Vertex},
    sampler::{Sampler, SamplerCache},
    text::FontData,
    MeshData, ScreenImage,
};
use crate::{
    conf::{self, Backend, Conf, FullscreenType, WindowMode},
    context::Has,
    error::GameResult,
    filesystem::{Filesystem, InternalClone},
    graphics::gpu::{bind_group::BindGroupLayoutBuilder, pipeline::RenderPipelineInfo},
    GameError,
};
use ::image as imgcrate;
use crevice::std140::AsStd140;
use glyph_brush::FontId;
use std::{collections::HashMap, path::Path, sync::Arc};
use typed_arena::Arena as TypedArena;
use winit::{
    self,
    dpi::{self, PhysicalPosition},
};

pub(crate) struct FrameContext {
    pub cmd: wgpu::CommandEncoder,
    pub present: Image,
    pub arenas: FrameArenas,
    pub frame: wgpu::SurfaceTexture,
    pub frame_view: wgpu::TextureView,
}

#[derive(Default)]
pub(crate) struct FrameArenas {
    pub buffers: TypedArena<ArcBuffer>,
    pub render_pipelines: TypedArena<ArcRenderPipeline>,
    pub bind_groups: TypedArena<ArcBindGroup>,
}

/// WGPU graphics context objects.
#[derive(Debug)]
#[allow(missing_docs)]
pub struct WgpuContext {
    pub instance: wgpu::Instance,
    pub surface: wgpu::Surface,
    pub device: wgpu::Device,
    pub queue: wgpu::Queue,
}

/// A concrete graphics context for WGPU rendering.
#[allow(missing_debug_implementations)]
pub struct GraphicsContext {
    pub(crate) wgpu: Arc<WgpuContext>,

    pub(crate) window: winit::window::Window,
    pub(crate) surface_config: wgpu::SurfaceConfiguration,

    pub(crate) bind_group_cache: BindGroupCache,
    pub(crate) pipeline_cache: PipelineCache,
    pub(crate) sampler_cache: SamplerCache,

    pub(crate) window_mode: WindowMode,
    pub(crate) frame: Option<ScreenImage>,
    pub(crate) frame_msaa: Option<ScreenImage>,
    pub(crate) frame_image: Option<Image>,
    pub(crate) frame_msaa_image: Option<Image>,

    pub(crate) fcx: Option<FrameContext>,
    pub(crate) text: TextRenderer,
    pub(crate) fonts: HashMap<String, FontId>,
    pub(crate) staging_belt: wgpu::util::StagingBelt,
    pub(crate) uniform_arena: GrowingBufferArena,

    pub(crate) draw_shader: ArcShaderModule,
    pub(crate) instance_shader: ArcShaderModule,
    pub(crate) instance_unordered_shader: ArcShaderModule,
    pub(crate) text_shader: ArcShaderModule,
    pub(crate) copy_shader: ArcShaderModule,
    pub(crate) rect_mesh: Mesh,
    pub(crate) white_image: Image,
    pub(crate) instance_bind_layout: ArcBindGroupLayout,
    pub(crate) image_bind_layout: ArcBindGroupLayout,

    pub(crate) fs: Filesystem,
}

impl GraphicsContext {
    #[allow(unsafe_code)]
    pub(crate) fn new(
        event_loop: &winit::event_loop::EventLoop<()>,
        conf: &Conf,
        filesystem: &Filesystem,
    ) -> GameResult<Self> {
        if conf.backend == Backend::All {
            match Self::new_from_instance(
                wgpu::Instance::new(wgpu::Backends::PRIMARY),
                event_loop,
                conf,
                filesystem,
            ) {
                Ok(o) => Ok(o),
                Err(GameError::GraphicsInitializationError) => {
                    println!(
                        "Failed to initialize graphics, trying secondary backends.. Please mention this if you encounter any bugs!"
                    );
                    warn!(
                        "Failed to initialize graphics, trying secondary backends.. Please mention this if you encounter any bugs!"
                    );

                    Self::new_from_instance(
                        wgpu::Instance::new(wgpu::Backends::SECONDARY),
                        event_loop,
                        conf,
                        filesystem,
                    )
                }
                Err(e) => Err(e),
            }
        } else {
            let instance = wgpu::Instance::new(match conf.backend {
                Backend::All => unreachable!(),
                Backend::OnlyPrimary => wgpu::Backends::PRIMARY,
                Backend::Vulkan => wgpu::Backends::VULKAN,
                Backend::Metal => wgpu::Backends::METAL,
                Backend::Dx12 => wgpu::Backends::DX12,
                Backend::Dx11 => wgpu::Backends::DX11,
                Backend::Gl => wgpu::Backends::GL,
                Backend::BrowserWebGpu => wgpu::Backends::BROWSER_WEBGPU,
            });

            Self::new_from_instance(instance, event_loop, conf, filesystem)
        }
    }

    #[allow(unsafe_code)]
    pub(crate) fn new_from_instance(
        instance: wgpu::Instance,
        event_loop: &winit::event_loop::EventLoop<()>,
        conf: &Conf,
        filesystem: &Filesystem,
    ) -> GameResult<Self> {
        let physical_size =
            dpi::PhysicalSize::<f64>::from((conf.window_mode.width, conf.window_mode.height));
        assert!(physical_size.width >= 1.0 && physical_size.height >= 1.0); // wgpu needs surfaces > 0
        let mut window_builder = winit::window::WindowBuilder::new()
            .with_title(conf.window_setup.title.clone())
            .with_inner_size(physical_size)
            .with_resizable(conf.window_mode.resizable)
            .with_visible(conf.window_mode.visible)
            .with_transparent(conf.window_mode.transparent);

        #[cfg(target_os = "windows")]
        {
            use winit::platform::windows::WindowBuilderExtWindows;
            window_builder = window_builder.with_drag_and_drop(false);
        }

        window_builder = if !conf.window_setup.icon.is_empty() {
            let icon = load_icon(conf.window_setup.icon.as_ref(), filesystem)?;
            window_builder.with_window_icon(Some(icon))
        } else {
            window_builder
        };

        let window = window_builder.build(event_loop)?;
        let surface = unsafe { instance.create_surface(&window) };

        let adapter = pollster::block_on(instance.request_adapter(&wgpu::RequestAdapterOptions {
            power_preference: wgpu::PowerPreference::HighPerformance,
            force_fallback_adapter: false,
            compatible_surface: Some(&surface),
        }))
        .ok_or(GameError::GraphicsInitializationError)?;
        let (device, queue) = pollster::block_on(adapter.request_device(
            &wgpu::DeviceDescriptor {
                label: None,
                features: wgpu::Features::default(),
                limits: wgpu::Limits {
                    max_bind_groups: 5,
                    ..Default::default()
                },
            },
            None,
        ))?;

        let wgpu = Arc::new(WgpuContext {
            instance,
            surface,
            device,
            queue,
        });

<<<<<<< HEAD
        let surface_format = wgpu.surface.get_supported_formats(&adapter)[0];
=======
>>>>>>> ec2076b1
        let size = window.inner_size();
        let surface_config = wgpu::SurfaceConfiguration {
            usage: wgpu::TextureUsages::RENDER_ATTACHMENT,
            format: wgpu.surface.get_preferred_format(&adapter).unwrap(/* invariant */),
            width: size.width,
            height: size.height,
            present_mode: if conf.window_setup.vsync {
                wgpu::PresentMode::Fifo
            } else {
                wgpu::PresentMode::Mailbox
            },
        };

        wgpu.surface.configure(&wgpu.device, &surface_config);

        let mut bind_group_cache = BindGroupCache::new();
        let pipeline_cache = PipelineCache::new();
        let sampler_cache = SamplerCache::new();

        let image_bind_layout = BindGroupLayoutBuilder::new()
            .image(wgpu::ShaderStages::FRAGMENT)
            .create(&wgpu.device, &mut bind_group_cache);

        let text = TextRenderer::new(&wgpu.device, image_bind_layout.clone());

        let staging_belt = wgpu::util::StagingBelt::new(1024);
        let uniform_arena = GrowingBufferArena::new(
            &wgpu.device,
            wgpu.device.limits().min_uniform_buffer_offset_alignment as u64,
            wgpu::BufferDescriptor {
                label: None,
                size: 4096 * DrawUniforms::std140_size_static() as u64,
                usage: wgpu::BufferUsages::UNIFORM | wgpu::BufferUsages::COPY_DST,
                mapped_at_creation: false,
            },
        );

        let draw_shader = ArcShaderModule::new(wgpu.device.create_shader_module(
            wgpu::ShaderModuleDescriptor {
                label: None,
                source: wgpu::ShaderSource::Wgsl(include_str!("shader/draw.wgsl").into()),
            },
        ));

        let instance_shader = ArcShaderModule::new(wgpu.device.create_shader_module(
            wgpu::ShaderModuleDescriptor {
                label: None,
                source: wgpu::ShaderSource::Wgsl(include_str!("shader/instance.wgsl").into()),
            },
        ));

        let instance_unordered_shader = ArcShaderModule::new(wgpu.device.create_shader_module(
            wgpu::ShaderModuleDescriptor {
                label: None,
                source: wgpu::ShaderSource::Wgsl(
                    include_str!("shader/instance_unordered.wgsl").into(),
                ),
            },
        ));

        let text_shader = ArcShaderModule::new(wgpu.device.create_shader_module(
            wgpu::ShaderModuleDescriptor {
                label: None,
                source: wgpu::ShaderSource::Wgsl(include_str!("shader/text.wgsl").into()),
            },
        ));

        let copy_shader = ArcShaderModule::new(wgpu.device.create_shader_module(
            wgpu::ShaderModuleDescriptor {
                label: None,
                source: wgpu::ShaderSource::Wgsl(include_str!("shader/copy.wgsl").into()),
            },
        ));

        let rect_mesh = Mesh::from_data_wgpu(
            &wgpu,
            MeshData {
                vertices: &[
                    Vertex {
                        position: [0., 0.],
                        uv: [0., 0.],
                        color: [1.; 4],
                    },
                    Vertex {
                        position: [1., 0.],
                        uv: [1., 0.],
                        color: [1.; 4],
                    },
                    Vertex {
                        position: [0., 1.],
                        uv: [0., 1.],
                        color: [1.; 4],
                    },
                    Vertex {
                        position: [1., 1.],
                        uv: [1., 1.],
                        color: [1.; 4],
                    },
                ],
                indices: &[0, 2, 1, 2, 3, 1],
            },
        );

        let instance_bind_layout = BindGroupLayoutBuilder::new()
            .buffer(
                wgpu::ShaderStages::VERTEX,
                wgpu::BufferBindingType::Storage { read_only: true },
                false,
            )
            .buffer(
                wgpu::ShaderStages::VERTEX,
                wgpu::BufferBindingType::Storage { read_only: true },
                false,
            )
            .create(&wgpu.device, &mut bind_group_cache);

        let white_image = Image::from_pixels_wgpu(
            &wgpu,
            &image_bind_layout,
            &[255, 255, 255, 255],
            ImageFormat::Rgba8Unorm,
            1,
            1,
        );

        let mut this = GraphicsContext {
            wgpu,

            window,
            surface_config,

            bind_group_cache,
            pipeline_cache,
            sampler_cache,

            window_mode: conf.window_mode,
            frame: None,
            frame_msaa: None,
            frame_image: None,
            frame_msaa_image: None,

            fcx: None,
            text,
            fonts: HashMap::new(),
            staging_belt,
            uniform_arena,
            draw_shader,
            instance_shader,
            instance_unordered_shader,
            text_shader,
            copy_shader,
            rect_mesh,
            white_image,
            instance_bind_layout,
            image_bind_layout,

            fs: InternalClone::clone(filesystem),
        };

        this.set_window_mode(&conf.window_mode)?;

        this.frame = Some(ScreenImage::new(&this, None, 1., 1., 1));
        this.frame_msaa = Some(ScreenImage::new(
            &this,
            None,
            1.,
            1.,
            u8::from(conf.window_setup.samples).into(),
        ));
        this.update_frame_image();

        this.add_font(
            "LiberationMono-Regular",
            FontData::from_slice(include_bytes!("../../resources/LiberationMono-Regular.ttf"))?,
        );

        Ok(this)
    }

    /// Returns a reference to the underlying WGPU context.
    #[inline]
    pub fn wgpu(&self) -> &WgpuContext {
        &self.wgpu
    }

    /// Sets the image that will be presented to the screen at the end of the frame.
    pub fn present(&mut self, image: &Image) -> GameResult {
        if let Some(fcx) = &mut self.fcx {
            fcx.present = image.clone();
            Ok(())
        } else {
            Err(GameError::RenderError(String::from(
                "cannot present outside of a frame",
            )))
        }
    }

    /// Adds a new `font` with a given `name`.
    #[allow(unused_results)]
    pub fn add_font(&mut self, name: &str, font: FontData) {
        let id = self.text.glyph_brush.borrow_mut().add_font(font.font);
        self.fonts.insert(name.to_string(), id);
    }

    /// Returns the size of the window’s underlying drawable in physical pixels as (width, height).
    pub fn drawable_size(&self) -> (f32, f32) {
        let size = self.window.inner_size();
        (size.width as f32, size.height as f32)
    }

    /// Sets the window size (in physical pixels) / resolution to the specified width and height.
    ///
    /// Note:   These dimensions are only interpreted as resolutions in true fullscreen mode.
    ///         If the selected resolution is not supported this function will return an Error.
    pub fn set_drawable_size(&mut self, width: f32, height: f32) -> GameResult {
        self.set_mode(self.window_mode.dimensions(width, height))
    }

    /// Sets the window title.
    pub fn set_window_title(&self, title: &str) {
        self.window.set_title(title);
    }

    /// Returns the position of the system window, including the outer frame.
    pub fn window_position(&self) -> GameResult<PhysicalPosition<i32>> {
        self.window
            .outer_position()
            .map_err(|e| GameError::WindowError(e.to_string()))
    }

    /// Sets the window position.
    pub fn set_window_position(&self, position: impl Into<winit::dpi::Position>) -> GameResult {
        self.window.set_outer_position(position);
        Ok(())
    }

    /// Returns the size of the window in pixels as (width, height),
    /// including borders, titlebar, etc.
    /// Returns zeros if the window doesn't exist.
    pub fn size(&self) -> (f32, f32) {
        let size = self.window.outer_size();
        (size.width as f32, size.height as f32)
    }

    /// Returns an iterator providing all resolutions supported by the current monitor.
    pub fn supported_resolutions(&self) -> impl Iterator<Item = winit::dpi::PhysicalSize<u32>> {
        self.window
            .current_monitor()
            .unwrap()
            .video_modes()
            .map(|vm| vm.size())
    }

    /// Returns a reference to the Winit window.
    #[inline]
    pub fn window(&self) -> &winit::window::Window {
        &self.window
    }

    /// Sets the window icon. `None` for path removes the icon.
    pub fn set_window_icon<P: AsRef<Path>>(
        &self,
        filesystem: &impl Has<Filesystem>,
        path: impl Into<Option<P>>,
    ) -> GameResult {
        let filesystem = filesystem.retrieve();
        let icon = match path.into() {
            Some(p) => Some(load_icon(p.as_ref(), filesystem)?),
            None => None,
        };
        self.window.set_window_icon(icon);
        Ok(())
    }

    /// Sets the window to fullscreen or back.
    pub fn set_fullscreen(&mut self, fullscreen: conf::FullscreenType) -> GameResult {
        let window_mode = self.window_mode.fullscreen_type(fullscreen);
        self.set_mode(window_mode)
    }

    /// Sets whether or not the window is resizable.
    pub fn set_resizable(&mut self, resizable: bool) -> GameResult {
        let window_mode = self.window_mode.resizable(resizable);
        self.set_mode(window_mode)
    }

    /// Sets the window mode, such as the size and other properties.
    ///
    /// Setting the window mode may have side effects, such as clearing
    /// the screen or setting the screen coordinates viewport to some
    /// undefined value (for example, the window was resized).  It is
    /// recommended to call
    /// [`set_screen_coordinates()`](fn.set_screen_coordinates.html) after
    /// changing the window size to make sure everything is what you want
    /// it to be.
    pub fn set_mode(&mut self, mut mode: WindowMode) -> GameResult {
        let old_fullscreen = self.window_mode.fullscreen_type;
        let result = self.set_window_mode(&mode);
        if let Err(GameError::WindowError(_)) = result {
            mode.fullscreen_type = old_fullscreen;
        }
        self.window_mode = mode;
        result
    }

    /// Returns the default frame image.
    ///
    /// This is the image that is rendered to when `Canvas::from_frame` is used.
    #[inline]
    pub fn frame(&self) -> &Image {
        self.frame_image.as_ref().unwrap(/* invariant */)
    }

    /// Returns the image format of the window surface.
    #[inline]
    pub fn surface_format(&self) -> ImageFormat {
        self.surface_config.format
    }

    /// Returns the current [`wgpu::CommandEncoder`] if there is a frame in progress.
    pub fn commands(&mut self) -> Option<&mut wgpu::CommandEncoder> {
        self.fcx.as_mut().map(|fcx| &mut fcx.cmd)
    }

    /// Begins a new frame.
    ///
    /// The only situation you need to call this in is when you are rolling your own event loop.
    pub fn begin_frame(&mut self) -> GameResult {
        if self.fcx.is_some() {
            return Err(GameError::RenderError(String::from(
                "cannot begin a new frame while another frame is still in progress; call end_frame first",
            )));
        }

        let size = self.window.inner_size();
        let frame = match self.wgpu.surface.get_current_texture() {
            Ok(frame) => Ok(frame),
            Err(_) => {
                self.surface_config.width = size.width.max(1);
                self.surface_config.height = size.height.max(1);
                self.wgpu
                    .surface
                    .configure(&self.wgpu.device, &self.surface_config);
                self.wgpu.surface.get_current_texture().map_err(|_| {
                    GameError::RenderError(String::from("failed to get next swapchain image"))
                })
            }
        }?;
        let frame_view = frame
            .texture
            .create_view(&wgpu::TextureViewDescriptor::default());

        self.fcx = Some(FrameContext {
            cmd: self
                .wgpu
                .device
                .create_command_encoder(&wgpu::CommandEncoderDescriptor::default()),
            present: self.frame().clone(),
            arenas: FrameArenas::default(),
            frame,
            frame_view,
        });

        self.uniform_arena.free();
        self.text.free();

        Ok(())
    }

    /// Ends the current frame.
    ///
    /// The only situation you need to call this in is when you are rolling your own event loop.
    pub fn end_frame(&mut self) -> GameResult {
        if let Some(mut fcx) = self.fcx.take() {
            let mut present_pass = fcx.cmd.begin_render_pass(&wgpu::RenderPassDescriptor {
                label: None,
                color_attachments: &[Some(wgpu::RenderPassColorAttachment {
                    view: &fcx.frame_view,
                    resolve_target: None,
                    ops: wgpu::Operations {
                        load: wgpu::LoadOp::Clear(wgpu::Color::BLACK),
                        store: true,
                    },
                })],
                depth_stencil_attachment: None,
            });

            let sampler = &mut self
                .sampler_cache
                .get(&self.wgpu.device, Sampler::linear_clamp());

            let (bind, layout) = BindGroupBuilder::new()
                .image(&fcx.present.view, wgpu::ShaderStages::FRAGMENT)
                .sampler(sampler, wgpu::ShaderStages::FRAGMENT)
                .create(&self.wgpu.device, &mut self.bind_group_cache);

            let layout = self.pipeline_cache.layout(&self.wgpu.device, &[layout]);
            let copy = self.pipeline_cache.render_pipeline(
                &self.wgpu.device,
                &layout,
                RenderPipelineInfo {
                    vs: self.copy_shader.clone(),
                    fs: self.copy_shader.clone(),
                    vs_entry: "vs_main".into(),
                    fs_entry: "fs_main".into(),
                    samples: 1,
                    format: self.surface_config.format,
                    blend: None,
                    depth: false,
                    vertices: false,
                    topology: wgpu::PrimitiveTopology::TriangleList,
                    vertex_layout: Vertex::layout(),
                },
            );

            let copy = fcx.arenas.render_pipelines.alloc(copy);
            let bind = fcx.arenas.bind_groups.alloc(bind);

            present_pass.set_pipeline(copy);
            present_pass.set_bind_group(0, bind, &[]);
            present_pass.draw(0..3, 0..1);

            std::mem::drop(present_pass);

            self.staging_belt.finish();
            let _ = self.wgpu.queue.submit([fcx.cmd.finish()]);
            fcx.frame.present();

            self.staging_belt.recall();

            Ok(())
        } else {
            Err(GameError::RenderError(String::from(
                "cannot end a frame as there was never one in progress; call begin_frame first",
            )))
        }
    }

    pub(crate) fn resize(&mut self, _new_size: dpi::PhysicalSize<u32>) {
        let size = self.window.inner_size();
<<<<<<< HEAD
        let _ = self.wgpu.device.poll(wgpu::Maintain::Wait);
        self.wgpu.surface.configure(
            &self.wgpu.device,
            &wgpu::SurfaceConfiguration {
                usage: wgpu::TextureUsages::RENDER_ATTACHMENT,
                format: self.surface_format,
                width: size.width.max(1),
                height: size.height.max(1),
                present_mode: if self.vsync {
                    wgpu::PresentMode::Fifo
                } else {
                    wgpu::PresentMode::Mailbox
                },
            },
        );
=======
        self.wgpu.device.poll(wgpu::Maintain::Wait);
        self.surface_config.width = size.width.max(1);
        self.surface_config.height = size.height.max(1);
        self.wgpu
            .surface
            .configure(&self.wgpu.device, &self.surface_config);
>>>>>>> ec2076b1
        self.update_frame_image();
    }

    pub(crate) fn update_frame_image(&mut self) {
        // Internally, GraphicsContext stores an intermediate image that is rendered to. Then, that frame image is rendered to the actual swapchain image.
        // Moreover, one frame image is non-MSAA, whilst the other is MSAA.
        // Since they're stored as ScreenImage, all this function does is store the corresponding Image returned by `ScreenImage::image()`.

        let mut frame = self.frame.take().unwrap(/* invariant */);
        self.frame_image = Some(frame.image(self));
        self.frame = Some(frame);

        let mut frame_msaa = self.frame_msaa.take().unwrap(/* invariant */);
        self.frame_msaa_image = Some(frame_msaa.image(self));
        self.frame_msaa = Some(frame_msaa);
    }

    pub(crate) fn set_window_mode(&mut self, mode: &WindowMode) -> GameResult {
        let window = &mut self.window;

        // TODO LATER: find out if single-dimension constraints are possible?
        let min_dimensions = if mode.min_width >= 1.0 && mode.min_height >= 1.0 {
            Some(dpi::PhysicalSize {
                width: f64::from(mode.min_width),
                height: f64::from(mode.min_height),
            })
        } else {
            return Err(GameError::WindowError(format!(
                "window min_width and min_height need to be at least 1; actual values: {}, {}",
                mode.min_width, mode.min_height
            )));
        };
        window.set_min_inner_size(min_dimensions);

        let max_dimensions = if mode.max_width > 0.0 && mode.max_height > 0.0 {
            Some(dpi::PhysicalSize {
                width: f64::from(mode.max_width),
                height: f64::from(mode.max_height),
            })
        } else {
            None
        };
        window.set_max_inner_size(max_dimensions);
        window.set_visible(mode.visible);

        match mode.fullscreen_type {
            FullscreenType::Windowed => {
                window.set_fullscreen(None);
                window.set_decorations(!mode.borderless);
                if mode.width >= 1.0 && mode.height >= 1.0 {
                    window.set_inner_size(dpi::PhysicalSize {
                        width: f64::from(mode.width),
                        height: f64::from(mode.height),
                    });
                } else {
                    return Err(GameError::WindowError(format!(
                        "window width and height need to be at least 1; actual values: {}, {}",
                        mode.width, mode.height
                    )));
                }
                window.set_resizable(mode.resizable);
                window.set_maximized(mode.maximized);
            }
            FullscreenType::True => {
                if let Some(monitor) = window.current_monitor() {
                    let v_modes = monitor.video_modes();
                    // try to find a video mode with a matching resolution
                    let mut match_found = false;
                    for v_mode in v_modes {
                        let size = v_mode.size();
                        if (size.width, size.height) == (mode.width as u32, mode.height as u32) {
                            window
                                .set_fullscreen(Some(winit::window::Fullscreen::Exclusive(v_mode)));
                            match_found = true;
                            break;
                        }
                    }
                    if !match_found {
                        return Err(GameError::WindowError(format!(
                            "resolution {}x{} is not supported by this monitor",
                            mode.width, mode.height
                        )));
                    }
                }
            }
            FullscreenType::Desktop => {
                window.set_fullscreen(None);
                window.set_decorations(false);
                if let Some(monitor) = window.current_monitor() {
                    window.set_inner_size(monitor.size());
                    window.set_outer_position(monitor.position());
                }
            }
        }

        let size = window.inner_size();
        assert!(size.width > 0 && size.height > 0);
        self.surface_config.width = size.width.max(1);
        self.surface_config.height = size.height.max(1);

        self.wgpu
            .surface
            .configure(&self.wgpu.device, &self.surface_config);

        Ok(())
    }
}

// This is kinda awful 'cause it copies a couple times,
// but still better than
// having `winit` try to do the image loading for us.
// see https://github.com/tomaka/winit/issues/661
pub(crate) fn load_icon(
    icon_file: &Path,
    filesystem: &Filesystem,
) -> GameResult<winit::window::Icon> {
    use std::io::Read;
    use winit::window::Icon;

    let mut buf = Vec::new();
    let mut reader = filesystem.open(icon_file)?;
    let _ = reader.read_to_end(&mut buf)?;
    let i = imgcrate::load_from_memory(&buf)?;
    let image_data = i.to_rgba8();
    Icon::from_rgba(image_data.to_vec(), i.width(), i.height()).map_err(|e| {
        let msg = format!("Could not load icon: {:?}", e);
        GameError::ResourceLoadError(msg)
    })
}<|MERGE_RESOLUTION|>--- conflicted
+++ resolved
@@ -199,14 +199,10 @@
             queue,
         });
 
-<<<<<<< HEAD
-        let surface_format = wgpu.surface.get_supported_formats(&adapter)[0];
-=======
->>>>>>> ec2076b1
         let size = window.inner_size();
         let surface_config = wgpu::SurfaceConfiguration {
             usage: wgpu::TextureUsages::RENDER_ATTACHMENT,
-            format: wgpu.surface.get_preferred_format(&adapter).unwrap(/* invariant */),
+            format: wgpu.surface.get_supported_formats(&adapter)[0],
             width: size.width,
             height: size.height,
             present_mode: if conf.window_setup.vsync {
@@ -643,30 +639,12 @@
 
     pub(crate) fn resize(&mut self, _new_size: dpi::PhysicalSize<u32>) {
         let size = self.window.inner_size();
-<<<<<<< HEAD
         let _ = self.wgpu.device.poll(wgpu::Maintain::Wait);
-        self.wgpu.surface.configure(
-            &self.wgpu.device,
-            &wgpu::SurfaceConfiguration {
-                usage: wgpu::TextureUsages::RENDER_ATTACHMENT,
-                format: self.surface_format,
-                width: size.width.max(1),
-                height: size.height.max(1),
-                present_mode: if self.vsync {
-                    wgpu::PresentMode::Fifo
-                } else {
-                    wgpu::PresentMode::Mailbox
-                },
-            },
-        );
-=======
-        self.wgpu.device.poll(wgpu::Maintain::Wait);
         self.surface_config.width = size.width.max(1);
         self.surface_config.height = size.height.max(1);
         self.wgpu
             .surface
             .configure(&self.wgpu.device, &self.surface_config);
->>>>>>> ec2076b1
         self.update_frame_image();
     }
 
